const crypto = require('crypto');
const _ = require('lodash');
const functions = require('firebase-functions');
const admin = require('firebase-admin');
// @ts-ignore incorrect typescript typings
const Mailchimp = require('mailchimp-api-v3');

let config = require('./config');
const logs = require('./logs');
const { isEmpty } = require('lodash');

admin.initializeApp();
logs.init();

let mailchimp;
try {
  mailchimp = new Mailchimp(config.mailchimpApiKey);
  config = Object.entries(config).reduce((acc, [key,value]) => {
    if (key.includes('Path')) {
      acc[key] = JSON.parse(config[key]);
    } else {
      acc[key] = value;
    }
    return acc;
  }, {});
  console.log('parsed config ==>', config)
} catch (err) {
  logs.initError(err);
}

// exports.addUserToList = functions.handler.auth.user.onCreate(
//   async (user) => {
//     logs.start();

//     if (!mailchimp) {
//       logs.mailchimpNotInitialized();
//       return;
//     }

//     const { email, uid } = user;
//     if (!email) {
//       logs.userNoEmail();
//       return;
//     }

//     try {
//       logs.userAdding(uid, config.mailchimpAudienceId);
//       const results = await mailchimp.post(
//         `/lists/${config.mailchimpAudienceId}/members`,
//         {
//           email_address: email,
//           status: config.mailchimpContactStatus,
//         }
//       );
//       logs.userAdded(
//         uid,
//         config.mailchimpAudienceId,
//         results.id,
//         config.mailchimpContactStatus
//       );
//       logs.complete();
//     } catch (err) {
//       logs.errorAddUser(err);
//     }
//   }
// );

// exports.removeUserFromList = functions.handler.auth.user.onDelete(
//   async (user) => {
//     logs.start();

//     if (!mailchimp) {
//       logs.mailchimpNotInitialized();
//       return;
//     }

//     const { email, uid } = user;
//     if (!email) {
//       logs.userNoEmail();
//       return;
//     }

//     try {
//       const hashed = crypto
//         .createHash("md5")
//         .update(email)
//         .digest("hex");

//       logs.userRemoving(uid, hashed, config.mailchimpAudienceId);
//       await mailchimp.delete(
//         `/lists/${config.mailchimpAudienceId}/members/${hashed}`
//       );
//       logs.userRemoved(uid, hashed, config.mailchimpAudienceId);
//       logs.complete();
//     } catch (err) {
//       logs.errorRemoveUser(err);
//     }
//   }
// );

<<<<<<< HEAD
if (config.mailchimpTagsPath) {
  exports.handleTags = functions.firestore.document(config.mailchimpTagsPath.watch)
    .onWrite(async (event, context) => {
      functions.logger.log(context);
      try {
        // Deserialize User Input Watch Paths
        const watchPaths = config.mailchimpTagsPath;
  
        // Validation
        if (!watchPaths.tags) {
          return null;
        }
        if (!watchPaths.email) {
          functions.logger.log('An email field must be specified for the mailchimp subscriber')
          return null;
        }
        if (!Array.isArray(watchPaths.tags)) {
          functions.logger.log('Tags must be an array')
          return null;
=======
exports.handleListMemberTags = functions.firestore.document('users/{userId}')
  .onWrite(async (event, context) => {
    functions.logger.log(context);
    try {
      // Deserialize User Input Watch Paths
      const watchPaths = JSON.parse(config.mailchimpTagsPaths);

      // Validation
      if (!watchPaths.tags) {
        return null;
      }
      if (!watchPaths.email) {
        functions.logger.log('An email field must be specified for the mailchimp subscriber')
        return null;
      }
      if (!Array.isArray(watchPaths.tags)) {
        functions.logger.log('Tags must be an array')
        return null;
      }

      // Get snapshot of document before & after write event
      const prevDoc = event && event.before && event.before.data();
      const newDoc = event && event.after && event.after.data();

      // Determine all the tags prior to write event
      const prevTags = prevDoc && watchPaths.tags.reduce((acc, tag) => {
        const prevTags = _.get(prevDoc, tag);
        if (Array.isArray(prevTags) && prevTags && prevTags.length) {
          acc = [...acc, ...prevTags];
        } else if (prevTags) {
          acc = acc.concat(prevTags);
>>>>>>> fec96317
        }
  
        // Get snapshot of document before & after write event
        const prevDoc = event && event.before && event.before.data();
        const newDoc = event && event.after && event.after.data();
  
        // Determine all the tags prior to write event
        const prevTags = prevDoc && watchPaths.tags.reduce((acc, tag) => {
          const prevTags = _.get(prevDoc, tag);
          if (Array.isArray(prevTags) && prevTags && prevTags.length) {
            acc = [...acc, ...prevTags];
          } else if (prevTags) {
            acc = acc.concat(prevTags);
          }
          return acc;
        }, []);
  
<<<<<<< HEAD
        // Determine all the tags after write event
        const nextTags = newDoc && watchPaths.tags.reduce((acc, tag) => {
          const nextTags = _.get(newDoc, tag);
          if (Array.isArray(nextTags) && nextTags && nextTags.length) {
            acc = [...acc, ...nextTags];
          } else if (nextTags) {
            acc = acc.concat(nextTags);
          }        
          return acc;
        }, []);
    
        functions.logger.log('prevTags'); functions.logger.log(prevTags);
        functions.logger.log('nextTags'); functions.logger.log(nextTags);
  
        // Compute the delta between existing/new tags
        const tagsToRemove = (prevTags || []).filter(tag => !(nextTags || []).includes(tag)).map(tag => ({ name: tag, status: 'inactive' }));
        const tagsToAdd = (nextTags || []).filter(tag => !(prevTags || []).includes(tag)).map(tag => ({ name: tag, status: 'active' }));
        const tags = [...tagsToRemove, ...tagsToAdd];
        functions.logger.log('tagsToRemove'); functions.logger.log(tagsToRemove);
        functions.logger.log('tagsToAdd'); functions.logger.log(tagsToAdd);
        functions.logger.log('tags'); functions.logger.log(tags);
    
        // Compute the mailchimp subscriber email hash
        const subscriberHash = crypto.createHash("md5").update(newDoc.email).digest("hex");    
    
        // Invoke mailchimp API with updated tags
        if (tags && tags.length) {
          const result = await mailchimp.post(`/lists/${config.mailchimpAudienceId}/members/${subscriberHash}/tags`, { tags });
          functions.logger.log(result);
        }
      } catch (e) {
        functions.logger.log(e);
=======
      // Invoke mailchimp API with updated tags
      if (tags && tags.length) {
        const result = await mailchimp.post(`/lists/${config.mailchimpAudienceId}/members/${subscriberHash}/tags`, { tags });
        functions.logger.log(result);
      }
    } catch (e) {
      functions.logger.log(e);
    }
  });

exports.handleListMemberMergeFields = functions.firestore.document('users/{userId}')
  .onWrite(async (event, context) => {
    functions.logger.log(context);
    try {
      // Deserialize User Input Watch Paths
      const watchPaths = JSON.parse(config.mailchimpMergeFieldPath);

      // Validation
      if (!watchPaths.mergeFields) {
        return null;
      }
      if (!watchPaths.watch) {
        functions.logger.log('A watch field must be specified to listen for collection events');
        return null;
      }
      if (!watchPaths.email) {
        functions.logger.log('An email field must be specified for the mailchimp subscriber');
        return null;
      }
      if (!_.isObject(watchPaths.mergeFields)) {
        functions.logger.log('Merge Fields config must be an object');
        return null;
>>>>>>> fec96317
      }
    });
}

if (config.mailchimpMergeFieldPath) {
  exports.handleMergeFields = functions.firestore.document(config.mailchimpMergeFieldPath.watch)
    .onWrite(async (event, context) => {
      functions.logger.log(context);
      try {
        // Deserialize User Input Watch Paths
        const watchPaths = config.mailchimpMergeFieldPath;
  
        // Validation
        if (!watchPaths.mergeFields || isEmpty(watchPaths.mergeFields)) {
          return null;
        }
        if (!watchPaths.watch) {
          functions.logger.log('A watch field must be specified to listen for collection events');
          return null;
        }
        if (!watchPaths.email) {
          functions.logger.log('An email field must be specified for the mailchimp subscriber');
          return null;
        }
        if (!_.isObject(watchPaths.mergeFields)) {
          functions.logger.log('Merge Fields config must be an array');
          return null;
        }
  
        // Get snapshot of document before & after write event
        const prevDoc = event && event.before && event.before.data();
        functions.logger.log('prevDoc'); functions.logger.log(prevDoc);
        const newDoc = event && event.after && event.after.data();
        functions.logger.log('newDoc'); functions.logger.log(newDoc);
  
        // Determine all the merge prior to write event
        const mergeFieldsToUpdate = Object.entries(watchPaths.mergeFields).reduce((acc, [mergeFieldName, docFieldName]) => {
          functions.logger.log('mergeFieldName'); functions.logger.log(mergeFieldName);
          functions.logger.log('docFieldName'); functions.logger.log(docFieldName);
          const prevMergeFieldVaue = _.get(prevDoc, docFieldName);
          functions.logger.log('prevMergeFieldVaue'); functions.logger.log(prevMergeFieldVaue);
          // lookup the same field value in new snapshot
          const newMergeFieldValue = _.get(newDoc, docFieldName, '');
          functions.logger.log('newMergeFieldValue'); functions.logger.log(newMergeFieldValue);
          // if delta exists, then update accumulator collection
          if (prevMergeFieldVaue !== newMergeFieldValue) {
            acc[mergeFieldName] = newMergeFieldValue;
          }
          return acc;
        }, {});
    
        functions.logger.log('mergeFieldsToUpdate'); functions.logger.log(mergeFieldsToUpdate);
  
        // Compute the mailchimp subscriber email hash
        const subscriberHash = crypto.createHash("md5").update(newDoc[watchPaths.email]).digest("hex");    
    
        const params = {
          email_address: newDoc[watchPaths.email],
          merge_fields: mergeFieldsToUpdate
        };
  
        // Invoke mailchimp API with updated tags
        if (!_.isEmpty(mergeFieldsToUpdate)) {
          const result = await mailchimp.put(`/lists/${config.mailchimpAudienceId}/members/${subscriberHash}`, params);
          functions.logger.log(result);
        }
      } catch (e) {
        functions.logger.log(e);
      }
<<<<<<< HEAD
    });
}
=======
    } catch (e) {
      functions.logger.log(e);
    }
  });

exports.handleListMemberEvents = functions.firestore.document('conferenceRegistrations/{userId}')
  .onWrite(async (event, context) => {
    functions.logger.log(context);
    try {
      // Deserialize User Input Watch Paths
      const watchPaths = JSON.parse(config.mailchimpMemberEventsPath);

      // Validation
      if (!watchPaths.events) {
        return null;
      }
      if (!watchPaths.watch) {
        functions.logger.log('A watch field must be specified to listen for collection events');
        return null;
      }
      if (!watchPaths.email) {
        functions.logger.log('An email field must be specified for the mailchimp subscriber');
        return null;
      }
      if (!Array.isArray(watchPaths.events)) {
        functions.logger.log('Events config must be an array');
        return null;
      }

      // Get snapshot of document before & after write event
      const newDoc = event && event.after && event.after.data();
      functions.logger.log('newDoc'); functions.logger.log(newDoc);

      const memberEventsToCreate = watchPaths.events.reduce((acc, key) => {
        functions.logger.log('key'); functions.logger.log(key);
        const mailchimpEventName = _.get(newDoc, key)
        functions.logger.log('mailchimpEventName'); functions.logger.log(mailchimpEventName);
        // acc = Array.isArray(mailchimpEventName) ? acc.concat(mailchimpEventName) : acc.push(mailchimpEventName);
        acc = Array.isArray(mailchimpEventName) ? acc = [...acc, ...mailchimpEventName] : acc.concat(mailchimpEventName);
        return acc;
      }, []);
      functions.logger.log('memberEventsToCreate'); functions.logger.log(memberEventsToCreate);

      // Compute the mailchimp subscriber email hash
      const subscriberHash = crypto.createHash("md5").update(newDoc[watchPaths.email]).digest("hex");

      // Invoke mailchimp API with updated tags
      if (!_.isEmpty(memberEventsToCreate)) {
        const requests = memberEventsToCreate.reduce((acc, name) => {
          console.log('name', name);
          acc.push(mailchimp.post(`/lists/${config.mailchimpAudienceId}/members/${subscriberHash}/events`, { name }));
          return acc;
        }, []);
        const result = await Promise.all(requests);
        functions.logger.log(result);
      }
    } catch (e) {
      functions.logger.log(e);
    }
  });
>>>>>>> fec96317
<|MERGE_RESOLUTION|>--- conflicted
+++ resolved
@@ -98,7 +98,6 @@
 //   }
 // );
 
-<<<<<<< HEAD
 if (config.mailchimpTagsPath) {
   exports.handleTags = functions.firestore.document(config.mailchimpTagsPath.watch)
     .onWrite(async (event, context) => {
@@ -118,39 +117,6 @@
         if (!Array.isArray(watchPaths.tags)) {
           functions.logger.log('Tags must be an array')
           return null;
-=======
-exports.handleListMemberTags = functions.firestore.document('users/{userId}')
-  .onWrite(async (event, context) => {
-    functions.logger.log(context);
-    try {
-      // Deserialize User Input Watch Paths
-      const watchPaths = JSON.parse(config.mailchimpTagsPaths);
-
-      // Validation
-      if (!watchPaths.tags) {
-        return null;
-      }
-      if (!watchPaths.email) {
-        functions.logger.log('An email field must be specified for the mailchimp subscriber')
-        return null;
-      }
-      if (!Array.isArray(watchPaths.tags)) {
-        functions.logger.log('Tags must be an array')
-        return null;
-      }
-
-      // Get snapshot of document before & after write event
-      const prevDoc = event && event.before && event.before.data();
-      const newDoc = event && event.after && event.after.data();
-
-      // Determine all the tags prior to write event
-      const prevTags = prevDoc && watchPaths.tags.reduce((acc, tag) => {
-        const prevTags = _.get(prevDoc, tag);
-        if (Array.isArray(prevTags) && prevTags && prevTags.length) {
-          acc = [...acc, ...prevTags];
-        } else if (prevTags) {
-          acc = acc.concat(prevTags);
->>>>>>> fec96317
         }
   
         // Get snapshot of document before & after write event
@@ -168,7 +134,6 @@
           return acc;
         }, []);
   
-<<<<<<< HEAD
         // Determine all the tags after write event
         const nextTags = newDoc && watchPaths.tags.reduce((acc, tag) => {
           const nextTags = _.get(newDoc, tag);
@@ -201,40 +166,6 @@
         }
       } catch (e) {
         functions.logger.log(e);
-=======
-      // Invoke mailchimp API with updated tags
-      if (tags && tags.length) {
-        const result = await mailchimp.post(`/lists/${config.mailchimpAudienceId}/members/${subscriberHash}/tags`, { tags });
-        functions.logger.log(result);
-      }
-    } catch (e) {
-      functions.logger.log(e);
-    }
-  });
-
-exports.handleListMemberMergeFields = functions.firestore.document('users/{userId}')
-  .onWrite(async (event, context) => {
-    functions.logger.log(context);
-    try {
-      // Deserialize User Input Watch Paths
-      const watchPaths = JSON.parse(config.mailchimpMergeFieldPath);
-
-      // Validation
-      if (!watchPaths.mergeFields) {
-        return null;
-      }
-      if (!watchPaths.watch) {
-        functions.logger.log('A watch field must be specified to listen for collection events');
-        return null;
-      }
-      if (!watchPaths.email) {
-        functions.logger.log('An email field must be specified for the mailchimp subscriber');
-        return null;
-      }
-      if (!_.isObject(watchPaths.mergeFields)) {
-        functions.logger.log('Merge Fields config must be an object');
-        return null;
->>>>>>> fec96317
       }
     });
 }
@@ -304,21 +235,16 @@
       } catch (e) {
         functions.logger.log(e);
       }
-<<<<<<< HEAD
     });
 }
-=======
-    } catch (e) {
-      functions.logger.log(e);
-    }
-  });
-
-exports.handleListMemberEvents = functions.firestore.document('conferenceRegistrations/{userId}')
+
+if (config.mailchimpMemberEventsPath) {
+  exports.handleListMemberEvents = functions.firestore.document(config.mailchimpMemberEventsPath.watch)
   .onWrite(async (event, context) => {
     functions.logger.log(context);
     try {
       // Deserialize User Input Watch Paths
-      const watchPaths = JSON.parse(config.mailchimpMemberEventsPath);
+      const watchPaths = config.mailchimpMemberEventsPath;
 
       // Validation
       if (!watchPaths.events) {
@@ -367,5 +293,5 @@
     } catch (e) {
       functions.logger.log(e);
     }
-  });
->>>>>>> fec96317
+  });  
+}